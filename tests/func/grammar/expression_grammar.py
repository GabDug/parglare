--- conflicted
+++ resolved
@@ -1,4 +1,3 @@
-<<<<<<< HEAD
 from parglare import Grammar
 from parglare.lang import _
 
@@ -6,12 +5,6 @@
 expression_grammar = {
     'start': 'S',
     'rules': {
-        'S': {
-            'productions': [
-                {'action': 'pass_single',
-                 'production': ['E', 'EOF']},
-            ]
-        },
         'E': {
             'productions': [
                 {'production': ['E', 'PLUS', 'T']},
@@ -42,25 +35,4 @@
 
 
 def get_grammar():
-    return Grammar.from_struct(expression_grammar)
-=======
-from parglare import NonTerminal, Terminal, Grammar
-
-
-# Expression grammar
-E, T, F = [NonTerminal(name) for name in ['E', 'T', 'F']]
-PLUS, MULT, ID, OPEN, CLOSE = [
-    Terminal(value) for value in ['+', '*', 'id', '(', ')']]
-productions = [
-    (E, (E, PLUS, T)),
-    (E, (T, )),
-    (T, (T, MULT, F)),
-    (T, (F, )),
-    (F, (OPEN, E, CLOSE)),
-    (F, (ID,))
-]
-
-
-def get_grammar():
-    return Grammar.from_struct(productions=productions, start_symbol=E)
->>>>>>> 29c8a823
+    return Grammar.from_struct(expression_grammar)