--- conflicted
+++ resolved
@@ -42,15 +42,9 @@
         p.parse("id+id*+id")
 
     assert e.value.location.start_position == 6
-<<<<<<< HEAD
-    assert "(" in str(e)
-    assert "id" in str(e)
-    assert 'MULT' in [s.name for s in e.value.symbols_before]
-=======
     assert "(" in str(e.value)
     assert "id" in str(e.value)
-    assert '*' in [s.name for s in e.value.symbols_before]
->>>>>>> cbaaa048
+    assert 'MULT' in [s.name for s in e.value.symbols_before]
     assert '+' in [t.value for t in e.value.tokens_ahead]
     expected_names = [s.name for s in e.value.symbols_expected]
     assert 'ID' in expected_names
