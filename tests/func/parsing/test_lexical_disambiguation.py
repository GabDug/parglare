--- conflicted
+++ resolved
@@ -207,11 +207,7 @@
     # implicit "prefer string match" rule and `finish` flag on Second terminal
     # will be set.
     g = Grammar.from_string(grammar)
-<<<<<<< HEAD
     parser = Parser(g, actions=MyActions())
-=======
-    parser = Parser(g, actions=actions, consume_input=False)
->>>>>>> 29c8a823
     parser.parse('*ThirdShouldMatchThis')
     assert MyActions.called == [False, True, False]
 
