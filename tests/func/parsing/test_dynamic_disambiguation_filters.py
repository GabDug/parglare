import pytest  # noqa
from parglare import GLRParser, Grammar, Parser, SHIFT, REDUCE, Actions
from parglare.exceptions import SRConflicts


grammar = r"""
E: E op_sum E {dynamic}
 | E op_mul E {dynamic}
 | number;

terminals
number: /\d+/;
op_sum: '+' {dynamic};
op_mul: '*' {dynamic};
"""
instr1 = '1 + 2 * 5 + 3'
instr2 = '1 * 2 + 5 * 3'

<<<<<<< HEAD

class MyActions(Actions):
    def s(self, n):
        return n[0]

    def E(self, n):
        return [lambda n: n[0] + n[2],
                lambda n: n[0] * n[2],
                lambda n: float(n[0])][self.prod_idx](n)
=======
actions = {
    'E': [lambda _, nodes: nodes[0] + nodes[2],
          lambda _, nodes: nodes[0] * nodes[2],
          lambda _, nodes: float(nodes[0])]
}
>>>>>>> 29c8a823


g = Grammar.from_string(grammar)


operations = []


def custom_disambiguation_filter(context, action, subresults):
    """Make first operation that appears in the input as lower priority.
    This demonstrates how priority rule can change dynamically depending
    on the input.
    """
    global operations

    # At the start of parsing this function is called with actions set to
    # None to give a change for the strategy to initialize.
    if action is None:
        operations = []
        return

    op_ahead = context.token_ahead.symbol
    actions = context.state.actions[op_ahead]
    if op_ahead not in operations and op_ahead.name != 'STOP':
        operations.append(op_ahead)

    if action is SHIFT:
        shifts = [a for a in actions if a.action is SHIFT]
        if not shifts:
            return False

        reductions = [a for a in actions if a.action is REDUCE]
        if not reductions:
            return True

        red_op = reductions[0].prod.rhs[1]
        return operations.index(op_ahead) > operations.index(red_op)

    elif action is REDUCE:

        # Current reduction operation
        red_op = context.production.rhs[1]

        # If operation ahead is STOP or is of less or equal priority -> reduce.
        return ((op_ahead not in operations)
                or (operations.index(op_ahead)
                    <= operations.index(red_op)))


def test_dynamic_disambiguation():
    """
    Test disambiguation determined at run-time based on the input.
    This tests LR parsing.
    """

    # This grammar is ambiguous if no prefer_shift strategy is used.
    with pytest.raises(SRConflicts):
        Parser(g, prefer_shifts=False)

    # But if we provide dynamic disambiguation filter
    # the conflicts can be handled at run-time.
    p = Parser(g, actions=MyActions(), prefer_shifts=False,
               dynamic_filter=custom_disambiguation_filter)

    # * operation will be of higher priority as it appears later in the stream.
    result1 = p.parse(instr1)
    assert result1 == 1 + (2 * 5) + 3

    # + operation will be of higher priority here.
    result2 = p.parse(instr2)
    assert result2 == 1 * (2 + 5) * 3


def test_dynamic_disambiguation_glr():
    """
    Test disambiguation determined at run-time based on the input.
    This tests GLR parsing.
    """
    p = GLRParser(g, actions=MyActions(),
                  dynamic_filter=custom_disambiguation_filter)

    # * operation will be of higher priority as it appears later in the stream.
    result1 = p.parse(instr1)
    assert len(result1) == 1
    assert result1[0] == 1 + (2 * 5) + 3

    # + operation will be of higher priority here.
    result2 = p.parse(instr2)
    assert len(result2) == 1
    assert result2[0] == 1 * (2 + 5) * 3<|MERGE_RESOLUTION|>--- conflicted
+++ resolved
@@ -16,7 +16,6 @@
 instr1 = '1 + 2 * 5 + 3'
 instr2 = '1 * 2 + 5 * 3'
 
-<<<<<<< HEAD
 
 class MyActions(Actions):
     def s(self, n):
@@ -26,13 +25,6 @@
         return [lambda n: n[0] + n[2],
                 lambda n: n[0] * n[2],
                 lambda n: float(n[0])][self.prod_idx](n)
-=======
-actions = {
-    'E': [lambda _, nodes: nodes[0] + nodes[2],
-          lambda _, nodes: nodes[0] * nodes[2],
-          lambda _, nodes: float(nodes[0])]
-}
->>>>>>> 29c8a823
 
 
 g = Grammar.from_string(grammar)
