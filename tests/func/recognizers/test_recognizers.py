# -*- coding: utf-8 -*-
from __future__ import unicode_literals
import pytest  # noqa
from parglare import Grammar, Parser, ParseError, ParserInitError, \
    GrammarError, DisambiguationError, Recognizers


def test_parse_list_of_integers():

    grammar = """
<<<<<<< HEAD
    @pass_single
    Numbers: all_less_than_five EOF;
    @collect
=======
    Numbers: all_less_than_five;
>>>>>>> 29c8a823
    all_less_than_five: all_less_than_five int_less_than_five
                      | int_less_than_five;

    terminals
    @pass_single
    int_less_than_five:;
    """

    class MyRecognizers(Recognizers):
        def int_less_than_five(self, input, pos):
            if input[pos] < 5:
                return [input[pos]]

    g = Grammar.from_string(grammar, recognizers=MyRecognizers())

    # Test that `ws` must be set to `None` for non-textual content
    parser = Parser(g)

    ints = [3, 4, 1, 4]
    with pytest.raises(
            ParserInitError,
            match=r'For parsing non-textual content please '
            'set `ws` to `None`'):
        parser.parse(ints)

    parser = Parser(g, ws=None)
    ints = [3, 4, 1, 4]
    p = parser.parse(ints)
    assert p == ints

    # Test that error is correctly reported.
    with pytest.raises(ParseError) as e:
        parser.parse([4, 2, 1, 6, 3])
    assert '1:3:"[4, 2, 1] **> [6, 3]"' in str(e)
    assert 'int_less_than_five' in str(e)


def test_parse_list_of_integers_lexical_disambiguation():

    class MyRecognizers(Recognizers):
        def int_less_than_five(self, input, pos):
            if input[pos] < 5:
                return [input[pos]]

        def ascending(self, input, pos):
            "Match sublist of ascending elements. Matches at least one."
            last = pos + 1
            while last < len(input) and input[last] > input[last-1]:
                last += 1
            if last > pos:
                return input[pos:last]

        def ascending_nosingle(self, input, pos):
            "Match sublist of ascending elements. Matches at least two."
            last = pos + 1
            while last < len(input) and input[last] > input[last-1]:
                last += 1
            if last - pos >= 2:
                return input[pos:last]

    grammar = """
<<<<<<< HEAD
    Numbers: all_less_than_five ascending all_less_than_five EOF;
    @collect
=======
    Numbers: all_less_than_five ascending all_less_than_five;
>>>>>>> 29c8a823
    all_less_than_five: all_less_than_five int_less_than_five
                      | int_less_than_five;

    terminals
    @pass_single int_less_than_five:;
    ascending:;
    """

    g = Grammar.from_string(grammar, recognizers=MyRecognizers())

    parser = Parser(g, ws=None)

    ints = [3, 4, 1, 4, 7, 8, 9, 3]

    # This must fail as ascending and int_less_than_five recognizers both
    # might match just a single int and after parser has saw 3 it will try
    # to disambiguate and fail as the following 4 is recognized by both
    # recognizers.
    with pytest.raises(DisambiguationError):
        p = parser.parse(ints)

    # Now we change the recognizer for ascending to match at least two
    # consecutive ascending numbers.
    class MyRecognizers2(MyRecognizers):
        def ascending(self, input, pos):
            "Match sublist of ascending elements. Matches at least two."
            last = pos + 1
            while last < len(input) and input[last] > input[last-1]:
                last += 1
            if last - pos >= 2:
                return input[pos:last]

    g = Grammar.from_string(grammar, recognizers=MyRecognizers2())
    parser = Parser(g, ws=None)

    # Parsing now must pass
    p = parser.parse(ints)

    assert p == [[3, 4], [1, 4, 7, 8, 9], [3], None]


def test_terminals_with_empty_bodies_require_recognizers():
    """
    If there are terminals with empty bodies in the grammar then recognizers
    must be given and there must be a recognizer for each terminal missing
    in-grammar recognizer.
    """

    grammar = """
    S: A | B | C;

    terminals
    A: {15};
    B: ;
    C: "c";
    """

    with pytest.raises(GrammarError):
        g = Grammar.from_string(grammar)

    class MyRecognizers(Recognizers):
        def B(self, input, pos):
            return None

    with pytest.raises(GrammarError):
        g = Grammar.from_string(grammar, recognizers=MyRecognizers())

    class MyRecognizers2(MyRecognizers):
        def A(self, input, pos):
            return None

    g = Grammar.from_string(grammar, recognizers=MyRecognizers2())
    assert g

    # Test that setting _no_check_recognizers will prevent grammar
    # error. This is used in pglr command.
    Grammar.from_string(grammar, _no_check_recognizers=True)<|MERGE_RESOLUTION|>--- conflicted
+++ resolved
@@ -8,13 +8,7 @@
 def test_parse_list_of_integers():
 
     grammar = """
-<<<<<<< HEAD
-    @pass_single
-    Numbers: all_less_than_five EOF;
-    @collect
-=======
     Numbers: all_less_than_five;
->>>>>>> 29c8a823
     all_less_than_five: all_less_than_five int_less_than_five
                       | int_less_than_five;
 
@@ -76,12 +70,7 @@
                 return input[pos:last]
 
     grammar = """
-<<<<<<< HEAD
-    Numbers: all_less_than_five ascending all_less_than_five EOF;
-    @collect
-=======
     Numbers: all_less_than_five ascending all_less_than_five;
->>>>>>> 29c8a823
     all_less_than_five: all_less_than_five int_less_than_five
                       | int_less_than_five;
 
