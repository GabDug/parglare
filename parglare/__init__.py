--- conflicted
+++ resolved
@@ -5,14 +5,9 @@
 from parglare.tables import LALR, SLR, SHIFT, REDUCE, ACCEPT
 from parglare.glr import GLRParser
 from parglare.grammar import Grammar, NonTerminal, Terminal, \
-<<<<<<< HEAD
     RegExRecognizer, StringRecognizer
 from parglare.actions import Actions
 from parglare.recognizers import Recognizers
-=======
-    RegExRecognizer, StringRecognizer, EMPTY, STOP
-from parglare.common import get_collector
->>>>>>> 29c8a823
 from parglare.exceptions import ParserInitError, ParseError, GrammarError, \
     DisambiguationError
 
