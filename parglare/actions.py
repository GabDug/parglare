"""
Common parsing actions.
"""
import sys

if sys.version < '3':
    text = unicode  # NOQA
else:
    text = str


<<<<<<< HEAD
class Actions(object):
    """
    Default base class for parglare actions subclasses. Defines
    common actions.
    """
    def pass_none(self, value):
        return None

    def pass_nochange(_, value):
        return value

    def pass_empty(self, value):
        """
        Used for EMPTY production alternative in collect.
        """
        return []

    def pass_single(self, nodes):
        """
        Unpack single value and pass up.
        """
        return nodes[0]

    def pass_inner(self, nodes):
        """
        Pass inner value up, e.g. for parentheses `'(' token ')'`.
        """
        return nodes[1]

    def collect_first(self, nodes):
        """
        Used for:
        Elements: Elements Element;
        """
        e1, e2 = nodes
        if e2 is not None:
            e1 = list(e1)
            e1.append(e2)
        return e1

    def collect_first_sep(self, nodes):
        """
        Used for:
        Elements: Elements "," Element;
        """
        e1, _, e2 = nodes
        if e2 is not None:
            e1 = list(e1)
            e1.append(e2)
        return e1

    def collect_right_first(self, nodes):
        """
        Used for:
        Elements: Element Elements;
        """
        e1, e2 = [nodes[0]], nodes[1]
        e1.extend(e2)
        return e1

    def collect_right_first_sep(self, nodes):
        """
        Used for:
        Elements: Element "," Elements;
        """
        e1, e2 = [nodes[0]], nodes[2]
        e1.extend(e2)
        return e1

    def collect(self, nodes):
        """
        Used for productions of the form - one or more elements:
        Elements: Elements Element | Element;
        """
        return [self.collect_first, self.pass_nochange][self.prod_idx](nodes)

    def collect_sep(self, nodes):
        """
        Used for productions of the form - one or more elements:
        Elements: Elements "," Element | Element;
        """
        return [self.collect_first_sep,
                self.pass_nochange][self.prod_idx](nodes)

    def collect_optional(self, nodes):
        """
        Used for productions of the form - zero or more elements:
        Elements: Elements Element | Element | EMPTY;
        """
        return [self.collect_first,
                self.pass_nochange, self.pass_empty][self.prod_idx](nodes)

    def collect_sep_optional(self, nodes):
        """
        Used for productions of the form - zero or more elements:
        Elements: Elements "," Element | Element | EMPTY;
        """
        return [self.collect_first_sep,
                self.pass_nochange, self.pass_empty][self.prod_idx](nodes)

    def collect_right(self, nodes):
        """
        Used for productions of the form - one or more elements:
        Elements: Element Elements | Element;
        """
        return [self.collect_right_first,
                self.pass_nochange][self.prod_idx](nodes)

    def collect_right_sep(self, nodes):
        """
        Used for productions of the form - one or more elements:
        Elements: Element "," Elements | Element;
        """
        return [self.collect_right_first_sep,
                self.pass_nochange][self.prod_idx](nodes)

    def collect_right_optional(self, nodes):
        """
        Used for productions of the form - zero or more elements:
        Elements: Element Elements | Element | EMPTY;
        """
        return [self.collect_right_first,
                self.pass_nochange, self.pass_empty][self.prod_idx](nodes)

    def collect_right_sep_optional(self, nodes):
        """
        Used for productions of the form - zero or more elements:
        Elements: Element "," Elements | Element | EMPTY;
        """
        return [self.collect_right_first_sep,
                self.pass_nochange, self.pass_empty][self.prod_idx](nodes)

    def optional(self, nodes):
        """
        Used for the production of the form:
        OptionalElement: Element | EMPTY;
        """
        return [self.pass_single, self.pass_none][self.prod_idx](nodes)

    def obj(self, nodes, **attrs):
        """
        Creates Python object with the attributes created from named matches.
        This action is used as default action for rules with named matches.
        """
        grammar = self.parser.grammar
        rule_name = self.context.production.symbol.name

        cls = grammar.classes[rule_name]
        instance = cls(**attrs)

        instance._pg_start_position = self.context.start_position
        instance._pg_end_position = self.context.end_position

        return instance

    def EMPTY(self, nodes):
        return self.pass_none(nodes)

    def EOF(self, nodes):
        return self.pass_none(nodes)
=======
def pass_none(_, value, *args):
    return None


def pass_nochange(_, value, *args):
    return value


def pass_empty(_, value, *args):
    """
    Used for EMPTY production alternative in collect.
    """
    return []


def pass_single(_, nodes):
    """
    Unpack single value and pass up.
    """
    return nodes[0]


def pass_inner(_, nodes):
    """
    Pass inner value up, e.g. for stripping parentheses as in
    `( <some expression> )`.
    """
    n = nodes[1:-1]
    try:
        n, = n
    except ValueError:
        pass
    return n


def collect_first(_, nodes):
    """
    Used for:
    Elements = Elements Element;
    """
    e1, e2 = nodes
    if e2 is not None:
        e1 = list(e1)
        e1.append(e2)
    return e1


def collect_first_sep(_, nodes):
    """
    Used for:
    Elements = Elements "," Element;
    """
    e1, _, e2 = nodes
    if e2 is not None:
        e1 = list(e1)
        e1.append(e2)
    return e1


def collect_right_first(_, nodes):
    """
    Used for:
    Elements = Element Elements;
    """
    e1, e2 = [nodes[0]], nodes[1]
    e1.extend(e2)
    return e1


def collect_right_first_sep(_, nodes):
    """
    Used for:
    Elements = Element "," Elements;
    """
    e1, e2 = [nodes[0]], nodes[2]
    e1.extend(e2)
    return e1


# Used for productions of the form - one or more elements:
# Elements: Elements Element | Element;
collect = [
    collect_first,
    pass_nochange
]

# Used for productions of the form - one or more elements:
# Elements: Elements "," Element | Element;
collect_sep = [
    collect_first_sep,
    pass_nochange
]

# Used for productions of the form - zero or more elements:
# Elements: Elements Element | Element | EMPTY;
collect_optional = [
    collect_first,
    pass_nochange,
    pass_empty
]

# Used for productions of the form - zero or more elements:
# Elements: Elements "," Element | Element | EMPTY;
collect_sep_optional = [
    collect_first_sep,
    pass_nochange,
    pass_empty
]

# Used for productions of the form - one or more elements:
# Elements: Element Elements | Element;
collect_right = [
    collect_right_first,
    pass_nochange
]

# Used for productions of the form - one or more elements:
# Elements: Element "," Elements | Element;
collect_right_sep = [
    collect_right_first_sep,
    pass_nochange
]

# Used for productions of the form - zero or more elements:
# Elements: Element Elements | Element | EMPTY;
collect_right_optional = [
    collect_right_first,
    pass_nochange,
    pass_empty
]

# Used for productions of the form - zero or more elements:
# Elements: Element "," Elements | Element | EMPTY;
collect_right_sep_optional = [
    collect_right_first_sep,
    pass_nochange,
    pass_empty
]

# Used for the production of the form:
# OptionalElement: Element | EMPTY;
optional = [
    pass_single,
    pass_none
]


def obj(context, nodes, **attrs):
    """
    Creates Python object with the attributes created from named matches.
    This action is used as default action for rules with named matches.
    """
    grammar = context.parser.grammar
    rule_name = context.production.symbol.fqn

    cls = grammar.classes[rule_name]
    instance = cls(**attrs)

    instance._pg_start_position = context.start_position
    instance._pg_end_position = context.end_position

    return instance
>>>>>>> 29c8a823
<|MERGE_RESOLUTION|>--- conflicted
+++ resolved
@@ -9,7 +9,6 @@
     text = str
 
 
-<<<<<<< HEAD
 class Actions(object):
     """
     Default base class for parglare actions subclasses. Defines
@@ -35,9 +34,15 @@
 
     def pass_inner(self, nodes):
         """
-        Pass inner value up, e.g. for parentheses `'(' token ')'`.
+        Pass inner value up, e.g. for stripping parentheses as in
+        `( <some expression> )`.
         """
-        return nodes[1]
+        n = nodes[1:-1]
+        try:
+            n, = n
+        except ValueError:
+            pass
+        return n
 
     def collect_first(self, nodes):
         """
@@ -166,171 +171,4 @@
         return instance
 
     def EMPTY(self, nodes):
-        return self.pass_none(nodes)
-
-    def EOF(self, nodes):
-        return self.pass_none(nodes)
-=======
-def pass_none(_, value, *args):
-    return None
-
-
-def pass_nochange(_, value, *args):
-    return value
-
-
-def pass_empty(_, value, *args):
-    """
-    Used for EMPTY production alternative in collect.
-    """
-    return []
-
-
-def pass_single(_, nodes):
-    """
-    Unpack single value and pass up.
-    """
-    return nodes[0]
-
-
-def pass_inner(_, nodes):
-    """
-    Pass inner value up, e.g. for stripping parentheses as in
-    `( <some expression> )`.
-    """
-    n = nodes[1:-1]
-    try:
-        n, = n
-    except ValueError:
-        pass
-    return n
-
-
-def collect_first(_, nodes):
-    """
-    Used for:
-    Elements = Elements Element;
-    """
-    e1, e2 = nodes
-    if e2 is not None:
-        e1 = list(e1)
-        e1.append(e2)
-    return e1
-
-
-def collect_first_sep(_, nodes):
-    """
-    Used for:
-    Elements = Elements "," Element;
-    """
-    e1, _, e2 = nodes
-    if e2 is not None:
-        e1 = list(e1)
-        e1.append(e2)
-    return e1
-
-
-def collect_right_first(_, nodes):
-    """
-    Used for:
-    Elements = Element Elements;
-    """
-    e1, e2 = [nodes[0]], nodes[1]
-    e1.extend(e2)
-    return e1
-
-
-def collect_right_first_sep(_, nodes):
-    """
-    Used for:
-    Elements = Element "," Elements;
-    """
-    e1, e2 = [nodes[0]], nodes[2]
-    e1.extend(e2)
-    return e1
-
-
-# Used for productions of the form - one or more elements:
-# Elements: Elements Element | Element;
-collect = [
-    collect_first,
-    pass_nochange
-]
-
-# Used for productions of the form - one or more elements:
-# Elements: Elements "," Element | Element;
-collect_sep = [
-    collect_first_sep,
-    pass_nochange
-]
-
-# Used for productions of the form - zero or more elements:
-# Elements: Elements Element | Element | EMPTY;
-collect_optional = [
-    collect_first,
-    pass_nochange,
-    pass_empty
-]
-
-# Used for productions of the form - zero or more elements:
-# Elements: Elements "," Element | Element | EMPTY;
-collect_sep_optional = [
-    collect_first_sep,
-    pass_nochange,
-    pass_empty
-]
-
-# Used for productions of the form - one or more elements:
-# Elements: Element Elements | Element;
-collect_right = [
-    collect_right_first,
-    pass_nochange
-]
-
-# Used for productions of the form - one or more elements:
-# Elements: Element "," Elements | Element;
-collect_right_sep = [
-    collect_right_first_sep,
-    pass_nochange
-]
-
-# Used for productions of the form - zero or more elements:
-# Elements: Element Elements | Element | EMPTY;
-collect_right_optional = [
-    collect_right_first,
-    pass_nochange,
-    pass_empty
-]
-
-# Used for productions of the form - zero or more elements:
-# Elements: Element "," Elements | Element | EMPTY;
-collect_right_sep_optional = [
-    collect_right_first_sep,
-    pass_nochange,
-    pass_empty
-]
-
-# Used for the production of the form:
-# OptionalElement: Element | EMPTY;
-optional = [
-    pass_single,
-    pass_none
-]
-
-
-def obj(context, nodes, **attrs):
-    """
-    Creates Python object with the attributes created from named matches.
-    This action is used as default action for rules with named matches.
-    """
-    grammar = context.parser.grammar
-    rule_name = context.production.symbol.fqn
-
-    cls = grammar.classes[rule_name]
-    instance = cls(**attrs)
-
-    instance._pg_start_position = context.start_position
-    instance._pg_end_position = context.end_position
-
-    return instance
->>>>>>> 29c8a823
+        return self.pass_none(nodes)